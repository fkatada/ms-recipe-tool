--- conflicted
+++ resolved
@@ -3,11 +3,7 @@
     {
       "type": "read_files",
       "config": {
-<<<<<<< HEAD
-        "path": "{{ recipe_root | default: 'recipes/example_simple'}}/specs/sample_spec.txt",
-=======
-        "path": "{{ input | default: 'recipes/example_simple/specs/sample_spec.txt' }}",
->>>>>>> b94277fd
+        "path": "{{ recipe_root | default: 'recipes/example_simple' }}/specs/sample_spec.txt",
         "content_key": "spec_text"
       }
     },
